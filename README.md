--- conflicted
+++ resolved
@@ -1,4 +1,4 @@
-<<<<<<< HEAD
+
 # Logicredit Authentication Service
 
 Production-ready authentication module for banking workloads built with **FastAPI**, **SQLAlchemy 2.x**, **Alembic**, **PostgreSQL**, **Redis**, and hardened security defaults. It provides password, TOTP, and WebAuthn/Passkey authentication, strong session management, CSRF protection, and audit logging suitable for PSD2-style step-up flows.
@@ -196,6 +196,5 @@
 - Configure observability (Prometheus, logging, tracing) via FastAPI middlewares as needed.
 
 Happy shipping! Secure-by-default authentication ready for integration with your core banking platform.
-=======
+
 # Logicredi
->>>>>>> f5b2bdb9
